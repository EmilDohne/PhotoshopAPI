// Include doctest and configure our own main function
#define DOCTEST_CONFIG_IMPLEMENT
#include "doctest.h"

#include "Macros.h"
#include "Enum.h"
#include "PhotoshopFile/PhotoshopFile.h"
#include "LayeredFile/LayeredFile.h"

#include "Profiling/Perf/Instrumentor.h"
#include "Profiling/Memory/CompressionTracker.h"

#include <filesystem>
#include <vector>
#include <memory>

// This is the data we run all the whole-file tests on. Keep in mind that this does not necessarily cover all of the documents found in /documents
// as some cover very specific individual sections such as /documents/Compression
std::vector<std::filesystem::path> relPaths =
{
	/*"\\documents\\CMYK\\CMYK_8bit.psd",
	"\\documents\\CMYK\\CMYK_8bit.psb",
	"\\documents\\CMYK\\CMYK_16bit.psd",
	"\\documents\\CMYK\\CMYK_16bit.psb",

	"\\documents\\Grayscale\\Grayscale_8bit.psd",
	"\\documents\\Grayscale\\Grayscale_8bit.psb",
	"\\documents\\Grayscale\\Grayscale_16bit.psd",
	"\\documents\\Grayscale\\Grayscale_16bit.psb",
	"\\documents\\Grayscale\\Grayscale_32bit.psd",
	"\\documents\\Grayscale\\Grayscale_32bit.psb",

	"\\documents\\Groups\\Groups_8bit.psd",
	"\\documents\\Groups\\Groups_8bit.psb",
	"\\documents\\Groups\\Groups_16bit.psd",
	"\\documents\\Groups\\Groups_16bit.psb",
	"\\documents\\Groups\\Groups_32bit.psd",
	"\\documents\\Groups\\Groups_32bit.psb",

	"\\documents\\Indexed\\Indexed_8bit.psd",
	"\\documents\\Indexed\\Indexed_8bit.psb",

	"\\documents\\Masks\\Masks_8bit.psd",
	"\\documents\\Masks\\Masks_8bit.psb",

	"\\documents\\SingleLayer\\SingleLayer_8bit.psd",
	"\\documents\\SingleLayer\\SingleLayer_8bit.psb",
	"\\documents\\SingleLayer\\SingleLayer_8bit_MaximizeCompatibilityOff.psd",
	"\\documents\\SingleLayer\\SingleLayer_8bit_MaximizeCompatibilityOff.psb",
	"\\documents\\SingleLayer\\SingleLayer_16bit.psd",
	"\\documents\\SingleLayer\\SingleLayer_16bit.psb",
	"\\documents\\SingleLayer\\SingleLayer_16bit_MaximizeCompatibilityOff.psd",
	"\\documents\\SingleLayer\\SingleLayer_16bit_MaximizeCompatibilityOff.psb",
	"\\documents\\SingleLayer\\SingleLayer_32bit.psd",
	"\\documents\\SingleLayer\\SingleLayer_32bit.psb",
	"\\documents\\SingleLayer\\SingleLayer_32bit_MaximizeCompatibilityOff.psd",
	"\\documents\\SingleLayer\\SingleLayer_32bit_MaximizeCompatibilityOff.psb",*/
	"\\documents\\tmp.psb"
};


void profile()
{
	// Initialize our Instrumentor instance here to write out our profiling info
	NAMESPACE_PSAPI::Instrumentor::Get().BeginSession("PSAPI_Profile", "unlikely_attribute.json");
	NAMESPACE_PSAPI::CompressionTracker::Get().BeginSession("PSAPI_Profile");

	std::filesystem::path currentDirectory = std::filesystem::current_path();

	for (const auto& path : relPaths)
	{
		std::filesystem::path combined_path = currentDirectory;
		combined_path += path;

		PSAPI_LOG_DEBUG("Main", "Started Parsing of file %s", combined_path.string().c_str());

		NAMESPACE_PSAPI::File file(combined_path);
		std::unique_ptr<NAMESPACE_PSAPI::PhotoshopFile> document = std::make_unique<NAMESPACE_PSAPI::PhotoshopFile>();
		document->read(file);
		// Generate our layeredFiles
		if (document->m_Header.m_Depth == NAMESPACE_PSAPI::Enum::BitDepth::BD_8)
		{
			NAMESPACE_PSAPI::LayeredFile<uint8_t> layeredFile(std::move(document));
		}
		else if (document->m_Header.m_Depth == NAMESPACE_PSAPI::Enum::BitDepth::BD_16)
		{
			NAMESPACE_PSAPI::LayeredFile<uint16_t> layeredFile(std::move(document));
		}
		else if (document->m_Header.m_Depth == NAMESPACE_PSAPI::Enum::BitDepth::BD_16)
		{
			NAMESPACE_PSAPI::LayeredFile<float32_t> layeredFile(std::move(document));
		}
	}

	NAMESPACE_PSAPI::CompressionTracker::Get().EndSession();
	NAMESPACE_PSAPI::Instrumentor::Get().EndSession();
}

// Example of roundtripping from PhotoshopFile -> LayeredFile -> PhotoshopFile
void sampleReadWrite()
{
	// First read the PhotoshopFile from disk
	{
		std::filesystem::path currentDirectory = std::filesystem::current_path();
		std::filesystem::path combined_path = currentDirectory;
		combined_path += R"(\documents\Groups\Groups_8bit.psd)";

		NAMESPACE_PSAPI::File file(combined_path);
		std::unique_ptr<NAMESPACE_PSAPI::PhotoshopFile> document = std::make_unique<NAMESPACE_PSAPI::PhotoshopFile>();
		document->read(file);

		// Convert our PhotoshopFile to a LayeredFile
		NAMESPACE_PSAPI::LayeredFile<uint8_t> layeredFile(std::move(document));

		// Here we could modify the file, insert layers, reshuffle the layer structure etc. 

		// Back to a PhotoshopFile we go
		std::unique_ptr<NAMESPACE_PSAPI::PhotoshopFile> roundtrippedFile = layeredFile.toPhotoshopFile();

		std::filesystem::path outPath = currentDirectory;
		outPath += R"(\documents\Groups_8bit_export.psd)";
		NAMESPACE_PSAPI::File exportFile(outPath);
		roundtrippedFile->write(exportFile);
	}

	// Read again to verify 
	{
		std::filesystem::path currentDirectory = std::filesystem::current_path();
		std::filesystem::path combined_path = currentDirectory;
		combined_path += R"(\documents\Groups_8bit_export.psd)";

		NAMESPACE_PSAPI::File file(combined_path);
		std::unique_ptr<NAMESPACE_PSAPI::PhotoshopFile> document = std::make_unique<NAMESPACE_PSAPI::PhotoshopFile>();
		document->read(file);
	}

}

int main()
{
	// Profile and test our application all in one step
	profile();
<<<<<<< HEAD

=======
>>>>>>> 5124a3f4

	// Set up and run doctest tests
	{
		doctest::Context context;

		// set defaults
		context.setOption("abort-after", 5);	// stop test execution after 5 failed assertions

		int res = context.run();				// run

		if (context.shouldExit())				// important - query flags (and --exit) rely on the user doing this
			return res;							// propagate the result of the tests
	}
}<|MERGE_RESOLUTION|>--- conflicted
+++ resolved
@@ -140,10 +140,6 @@
 {
 	// Profile and test our application all in one step
 	profile();
-<<<<<<< HEAD
-
-=======
->>>>>>> 5124a3f4
 
 	// Set up and run doctest tests
 	{
